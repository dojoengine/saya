--- conflicted
+++ resolved
@@ -43,11 +43,7 @@
     if std::env::var("RUST_LOG").is_err() {
         std::env::set_var(
             "RUST_LOG",
-<<<<<<< HEAD
-            "info,saya=debug,saya_core=debug,rpc_client=off,prove_block=off",
-=======
-            "info,saya=debug,saya_core=debug,rpc_client=info",
->>>>>>> 35d0bc61
+            "info,saya=trace,saya_core=trace,rpc_client=info,prove_block=off",
         );
     }
     env_logger::init();
