--- conflicted
+++ resolved
@@ -32,11 +32,7 @@
 integrity = { version = "0.1.0", default-features = false, features = ["recursive_with_poseidon", "keccak_160_lsb", "stone6"] }
 log = "0.4.22"
 num-traits = { version = "0.2.19", default-features = false }
-<<<<<<< HEAD
-prove_block = { git = "https://github.com/cartridge-gg/snos", rev = "8bc02a4" }
-=======
-prove_block = { git = "https://github.com/cartridge-gg/snos", rev = "7183af4897df0247948c6511cee28ac51993aa37" }
->>>>>>> 4c11aa17
+prove_block = { git = "https://github.com/cartridge-gg/snos", rev = "7183af4" }
 reqwest = { version = "0.12.12", default-features = false, features = ["json", "multipart", "rustls-tls"] }
 serde = { version = "1.0.217", default-features = false, features = ["derive"] }
 serde_json = { version = "1.0.134", default-features = false }
