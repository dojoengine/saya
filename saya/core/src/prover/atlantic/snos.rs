use std::{io::Write, sync::Arc, time::Duration};

use anyhow::Result;
use cairo_vm::vm::runners::cairo_pie::CairoPie;
<<<<<<< HEAD
use log::{debug, info};
use tokio::{
    sync::{
        mpsc::{Receiver, Sender},
        Mutex,
    },
    task,
    time::sleep,
};
=======
use log::{debug, info, trace};
use starknet::core::types::Felt;
use tokio::sync::mpsc::{Receiver, Sender};
>>>>>>> 35d0bc61
use zip::{write::FileOptions, ZipWriter};

use crate::{
    block_ingestor::NewBlock,
    prover::{
        atlantic::{
            client::{AtlanticClient, AtlanticJobStatus},
            AtlanticProof, PROOF_GENERATION_JOB_NAME,
        },
        Prover, ProverBuilder, SnosProof,
    },
    service::{Daemon, FinishHandle, ShutdownHandle},
    utils::{compute_program_hash_from_pie, extract_pie_output, stark_proof_mock},
};

const PROOF_STATUS_POLL_INTERVAL: Duration = Duration::from_secs(10);
const WORKER_COUNT: usize = 10;
/// Prover implementation as a client to the hosted [Atlantic Prover](https://atlanticprover.com/)
/// service.
#[derive(Debug)]
pub struct AtlanticSnosProver<P> {
    client: AtlanticClient,
    statement_channel: Receiver<NewBlock>,
    proof_channel: Sender<SnosProof<P>>,
    finish_handle: FinishHandle,
    /// Whether to extract the output and compute the program hash from the PIE or use the one from the SHARP bootloader returned by the prover service.
    mock_snos_from_pie: bool,
}

#[derive(Debug)]
pub struct AtlanticSnosProverBuilder<P> {
    api_key: String,
    statement_channel: Option<Receiver<NewBlock>>,
    proof_channel: Option<Sender<SnosProof<P>>>,
    mock_snos_from_pie: bool,
}

impl<P> AtlanticSnosProver<P>
where
    P: AtlanticProof + Send + Sync + 'static,
{
    async fn worker(
        task_rx: Arc<Mutex<Receiver<NewBlock>>>,
        task_tx: Sender<SnosProof<P>>,
        client: AtlanticClient,
        finish_handle: FinishHandle,
    ) where
        P: AtlanticProof,
    {
        loop {
            let new_block = if let Some(new_block) = task_rx.lock().await.recv().await {
                new_block
            } else {
                break;
            };
<<<<<<< HEAD
            if new_block.number % 2 == 0 {
                sleep(Duration::from_secs(10)).await;
            }
            debug!("Compressing PIE for block #{}", new_block.number);
            let compressed_pie = compress_pie(new_block.pie).await.unwrap();
=======

            // This should be fine for now as block ingestors wouldn't drop senders. This might
            // change in the future.
            let new_block = new_block.unwrap();

            // TODO: move this to a separate MockSnosProver.
            if self.mock_snos_from_pie {
                let output = bootloader_snos_output(&new_block.pie);
                let mock_proof = stark_proof_mock(&output);

                info!(
                    "Mock proof generated from PIE for block #{}",
                    new_block.number
                );

                let new_proof = SnosProof {
                    block_number: new_block.number,
                    proof: P::parse(serde_json::to_string(&mock_proof).unwrap()).unwrap(),
                };

                let _ = self.proof_channel.send(new_proof).await;

                continue;
            }

            trace!("Compressing PIE for block #{}", new_block.number);

            // TODO: error handling
            let compressed_pie = compress_pie(&new_block.pie).unwrap();
>>>>>>> 35d0bc61
            debug!(
                "Compressed PIE size for block #{}: {} bytes",
                new_block.number,
                compressed_pie.len()
            );

            let atlantic_query_id = client
                .submit_proof_generation(
                    compressed_pie,
                    "dynamic".to_string(),
                    format!("block-{}", new_block.number),
                )
                .await
                .unwrap();

            info!(
                "Atlantic proof generation submitted for block #{}: {}",
                new_block.number, atlantic_query_id
            );
            loop {
                // TODO: sleep with graceful shutdown
                tokio::time::sleep(PROOF_STATUS_POLL_INTERVAL).await;

                // TODO: error handling
                if let Ok(jobs) = client.get_query_jobs(&atlantic_query_id).await {
                    if let Some(proof_generation_job) = jobs
                        .iter()
                        .find(|job| job.job_name == PROOF_GENERATION_JOB_NAME)
                    {
                        match proof_generation_job.status {
                            AtlanticJobStatus::Completed => break,
                            AtlanticJobStatus::Failed => {
                                // TODO: error handling
                                panic!("Atlantic proof generation {} failed", atlantic_query_id);
                            }
                            AtlanticJobStatus::InProgress => {}
                        }
                    }
                }
            }

            debug!(
                "Atlantic PIE proof generation finished for query: {}",
                atlantic_query_id
            );
            // TODO: error handling
            let raw_proof = client.get_proof(&atlantic_query_id).await.unwrap();

            // TODO: error handling
            let parsed_proof: P = P::parse(raw_proof).unwrap();

            info!("Proof generated for block #{}", new_block.number);

            let new_proof = SnosProof {
                block_number: new_block.number,
                proof: parsed_proof,
            };
            tokio::select! {
                _ = finish_handle.shutdown_requested() => break,
                _ = task_tx.send(new_proof) => {},
            }
        }
    }

    async fn run(self) {
        let mut workers = Vec::new();
        let task_rx = Arc::new(Mutex::new(self.statement_channel));
        for _ in 0..WORKER_COUNT {
            let worker_task_tx = self.proof_channel.clone();
            workers.push(task::spawn(Self::worker(
                task_rx.clone(),
                worker_task_tx,
                self.client.clone(),
                self.finish_handle.clone(),
            )));
        }
        futures_util::future::join_all(workers).await;
        debug!("Graceful shutdown finished");
        self.finish_handle.finish();
    }
}

impl<P> AtlanticSnosProverBuilder<P> {
    pub fn new(api_key: String, mock_snos_from_pie: bool) -> Self {
        Self {
            api_key,
            statement_channel: None,
            proof_channel: None,
            mock_snos_from_pie,
        }
    }
}

impl<P> ProverBuilder for AtlanticSnosProverBuilder<P>
where
    P: AtlanticProof + Send + Sync + 'static,
{
    type Prover = AtlanticSnosProver<P>;

    fn build(self) -> Result<Self::Prover> {
        Ok(AtlanticSnosProver {
            client: AtlanticClient::new(self.api_key),
            statement_channel: self
                .statement_channel
                .ok_or_else(|| anyhow::anyhow!("`statement_channel` not set"))?,
            proof_channel: self
                .proof_channel
                .ok_or_else(|| anyhow::anyhow!("`proof_channel` not set"))?,
            finish_handle: FinishHandle::new(),
            mock_snos_from_pie: self.mock_snos_from_pie,
        })
    }

    fn statement_channel(mut self, statement_channel: Receiver<NewBlock>) -> Self {
        self.statement_channel = Some(statement_channel);
        self
    }

    fn proof_channel(mut self, proof_channel: Sender<SnosProof<P>>) -> Self {
        self.proof_channel = Some(proof_channel);
        self
    }
}

impl<P> Prover for AtlanticSnosProver<P>
where
    P: AtlanticProof + Send + Sync + 'static,
{
    type Statement = NewBlock;
    type Proof = SnosProof<P>;
}

impl<P> Daemon for AtlanticSnosProver<P>
where
    P: AtlanticProof + Send + Sync + 'static,
{
    fn shutdown_handle(&self) -> ShutdownHandle {
        self.finish_handle.shutdown_handle()
    }

    fn start(self) {
        tokio::spawn(self.run());
    }
}

/// Converts a `CairoPie` instance into a Zip archive accepted by the Atlantic prover service.
///
/// Unfortunately `cairo-vm` does not offer a generic API for converting PIE to Zip bytes that
/// doesn't involve using the file system. This is mostly copied from `CairoPie::write_zip_file`.
<<<<<<< HEAD
pub async fn compress_pie(pie: CairoPie) -> std::result::Result<Vec<u8>, std::io::Error> {
    task::spawn_blocking(move || {
        let mut bytes = std::io::Cursor::new(Vec::<u8>::new());
        let mut zip_writer = ZipWriter::new(&mut bytes);
        let options =
            FileOptions::<'_, ()>::default().compression_method(zip::CompressionMethod::Deflated);

        zip_writer.start_file("version.json", options)?;
        serde_json::to_writer(&mut zip_writer, &pie.version)?;
        zip_writer.start_file("metadata.json", options)?;
        serde_json::to_writer(&mut zip_writer, &pie.metadata)?;
        zip_writer.start_file("memory.bin", options)?;
        zip_writer.write_all(&pie.memory.to_bytes())?;
        zip_writer.start_file("additional_data.json", options)?;
        serde_json::to_writer(&mut zip_writer, &pie.additional_data)?;
        zip_writer.start_file("execution_resources.json", options)?;
        serde_json::to_writer(&mut zip_writer, &pie.execution_resources)?;
        zip_writer.finish()?;

        Ok(bytes.into_inner())
    })
    .await?
=======
fn compress_pie(pie: &CairoPie) -> std::result::Result<Vec<u8>, std::io::Error> {
    let mut bytes = std::io::Cursor::new(Vec::<u8>::new());
    let mut zip_writer = ZipWriter::new(&mut bytes);
    let options =
        FileOptions::<'_, ()>::default().compression_method(zip::CompressionMethod::Deflated);

    zip_writer.start_file("version.json", options)?;
    serde_json::to_writer(&mut zip_writer, &pie.version)?;
    zip_writer.start_file("metadata.json", options)?;
    serde_json::to_writer(&mut zip_writer, &pie.metadata)?;
    zip_writer.start_file("memory.bin", options)?;
    zip_writer.write_all(&pie.memory.to_bytes())?;
    zip_writer.start_file("additional_data.json", options)?;
    serde_json::to_writer(&mut zip_writer, &pie.additional_data)?;
    zip_writer.start_file("execution_resources.json", options)?;
    serde_json::to_writer(&mut zip_writer, &pie.execution_resources)?;
    zip_writer.finish()?;

    Ok(bytes.into_inner())
}

/// Mocks a bootloaded execution of SNOS.
fn bootloader_snos_output(pie: &CairoPie) -> Vec<Felt> {
    let snos_program_hash =
        compute_program_hash_from_pie(pie).expect("Failed to compute program hash from PIE");
    debug!("SNOS program hash from PIE: {:x}", snos_program_hash);

    let snos_output = extract_pie_output(pie);

    let mut bootloader_output = vec![
        // Bootloader config (not checked by piltover, set to 0)
        Felt::ZERO,
        // bootloader output len (not checked by piltover, set to 0)
        Felt::ZERO,
        snos_program_hash,
    ];

    bootloader_output.extend(snos_output);
    bootloader_output
>>>>>>> 35d0bc61
}<|MERGE_RESOLUTION|>--- conflicted
+++ resolved
@@ -2,22 +2,16 @@
 
 use anyhow::Result;
 use cairo_vm::vm::runners::cairo_pie::CairoPie;
-<<<<<<< HEAD
-use log::{debug, info};
+use log::{debug, info, trace};
 use tokio::{
     sync::{
         mpsc::{Receiver, Sender},
         Mutex,
     },
     task,
-    time::sleep,
 };
-=======
-use log::{debug, info, trace};
+use zip::{write::FileOptions, ZipWriter};
 use starknet::core::types::Felt;
-use tokio::sync::mpsc::{Receiver, Sender};
->>>>>>> 35d0bc61
-use zip::{write::FileOptions, ZipWriter};
 
 use crate::{
     block_ingestor::NewBlock,
@@ -63,6 +57,7 @@
         task_tx: Sender<SnosProof<P>>,
         client: AtlanticClient,
         finish_handle: FinishHandle,
+        mock_snos_from_pie: bool,
     ) where
         P: AtlanticProof,
     {
@@ -72,20 +67,9 @@
             } else {
                 break;
             };
-<<<<<<< HEAD
-            if new_block.number % 2 == 0 {
-                sleep(Duration::from_secs(10)).await;
-            }
-            debug!("Compressing PIE for block #{}", new_block.number);
-            let compressed_pie = compress_pie(new_block.pie).await.unwrap();
-=======
-
-            // This should be fine for now as block ingestors wouldn't drop senders. This might
-            // change in the future.
-            let new_block = new_block.unwrap();
 
             // TODO: move this to a separate MockSnosProver.
-            if self.mock_snos_from_pie {
+            if mock_snos_from_pie {
                 let output = bootloader_snos_output(&new_block.pie);
                 let mock_proof = stark_proof_mock(&output);
 
@@ -99,7 +83,7 @@
                     proof: P::parse(serde_json::to_string(&mock_proof).unwrap()).unwrap(),
                 };
 
-                let _ = self.proof_channel.send(new_proof).await;
+                let _ = task_tx.send(new_proof).await;
 
                 continue;
             }
@@ -107,8 +91,8 @@
             trace!("Compressing PIE for block #{}", new_block.number);
 
             // TODO: error handling
-            let compressed_pie = compress_pie(&new_block.pie).unwrap();
->>>>>>> 35d0bc61
+            let compressed_pie = compress_pie(new_block.pie).await.unwrap();
+
             debug!(
                 "Compressed PIE size for block #{}: {} bytes",
                 new_block.number,
@@ -183,6 +167,7 @@
                 worker_task_tx,
                 self.client.clone(),
                 self.finish_handle.clone(),
+                self.mock_snos_from_pie,
             )));
         }
         futures_util::future::join_all(workers).await;
@@ -258,7 +243,6 @@
 ///
 /// Unfortunately `cairo-vm` does not offer a generic API for converting PIE to Zip bytes that
 /// doesn't involve using the file system. This is mostly copied from `CairoPie::write_zip_file`.
-<<<<<<< HEAD
 pub async fn compress_pie(pie: CairoPie) -> std::result::Result<Vec<u8>, std::io::Error> {
     task::spawn_blocking(move || {
         let mut bytes = std::io::Cursor::new(Vec::<u8>::new());
@@ -281,26 +265,6 @@
         Ok(bytes.into_inner())
     })
     .await?
-=======
-fn compress_pie(pie: &CairoPie) -> std::result::Result<Vec<u8>, std::io::Error> {
-    let mut bytes = std::io::Cursor::new(Vec::<u8>::new());
-    let mut zip_writer = ZipWriter::new(&mut bytes);
-    let options =
-        FileOptions::<'_, ()>::default().compression_method(zip::CompressionMethod::Deflated);
-
-    zip_writer.start_file("version.json", options)?;
-    serde_json::to_writer(&mut zip_writer, &pie.version)?;
-    zip_writer.start_file("metadata.json", options)?;
-    serde_json::to_writer(&mut zip_writer, &pie.metadata)?;
-    zip_writer.start_file("memory.bin", options)?;
-    zip_writer.write_all(&pie.memory.to_bytes())?;
-    zip_writer.start_file("additional_data.json", options)?;
-    serde_json::to_writer(&mut zip_writer, &pie.additional_data)?;
-    zip_writer.start_file("execution_resources.json", options)?;
-    serde_json::to_writer(&mut zip_writer, &pie.execution_resources)?;
-    zip_writer.finish()?;
-
-    Ok(bytes.into_inner())
 }
 
 /// Mocks a bootloaded execution of SNOS.
@@ -321,5 +285,4 @@
 
     bootloader_output.extend(snos_output);
     bootloader_output
->>>>>>> 35d0bc61
 }