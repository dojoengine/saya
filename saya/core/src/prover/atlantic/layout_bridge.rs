--- conflicted
+++ resolved
@@ -1,8 +1,7 @@
-use std::{borrow::Cow, path::Path, sync::Arc, time::Duration};
+use std::{borrow::Cow, sync::Arc, time::Duration};
 
 use anyhow::Result;
-use cairo_vm::vm::runners::cairo_pie::CairoPie;
-use log::{debug, info, trace};
+use log::{debug, info};
 use swiftness::TransformTo;
 use swiftness_stark::types::StarkProof;
 use tokio::sync::{
@@ -79,7 +78,6 @@
             let parsed_snos_proof: StarkProof = swiftness::parse(&new_snos_proof.proof)
                 .unwrap()
                 .transform_to();
-<<<<<<< HEAD
 
             let block_number_u32 = new_snos_proof.block_number.try_into().unwrap();
 
@@ -156,6 +154,7 @@
                     // Hacky way to wrap proof due to the lack of serialization support for the parsed type4
                     // TODO: patch `swiftness` and fix this
                     let input = format!("{{\n\t\"proof\": {}\n}}", new_snos_proof.proof);
+                    let label = format!("layout-trace-{}", new_snos_proof.block_number);
 
                     // This call fails a lot on atlantic.
                     let layout_bridge_pie = {
@@ -164,7 +163,7 @@
 
                         loop {
                             match trace_generator
-                                .generate_trace(layout_bridge.clone().to_vec(), block_number_u32, input.clone().into_bytes(), db.clone())
+                                .generate_trace(layout_bridge.clone().to_vec(), block_number_u32, &label, input.clone().into_bytes(), db.clone())
                                 .await
                             {
                                 Ok(pie) => break pie,
@@ -241,89 +240,6 @@
                 parsed_snos_proof,
             )
             .await;
-=======
-            // Hacky way to wrap proof due to the lack of serialization support for the parsed type4
-            // TODO: patch `swiftness` and fix this
-            let input = format!("{{\n\t\"proof\": {}\n}}", new_snos_proof.proof);
-
-            // check if env variable LAYOUT_PIE_{BLOCK_NUMBER} is set, then load the pie from there.
-            let layout_pie_path = std::env::var(format!("LAYOUT_{}_PIE", new_snos_proof.block_number));
-            let layout_pie = if let Ok(path) = layout_pie_path {
-                trace!("Loading layout pie from {}", path);
-                let pie = CairoPie::read_zip_file(&Path::new(&path)).unwrap();
-                pie
-            } else {
-                trace_generator
-                    .generate_trace(layout_bridge.clone().to_vec(), input.into_bytes(), Some(format!("trace_layout_{}", new_snos_proof.block_number)))
-                    .await
-                    .unwrap()
-            };
-
-            // Check if LAYOUT_PROOF_{BLOCK_NUMBER} is set, then load the proof from there.
-            let layout_proof_path = std::env::var(format!("LAYOUT_{}_PROOF", new_snos_proof.block_number));
-            let layout_proof = if let Ok(path) = layout_proof_path {
-                trace!("Loading layout proof from {}", path);
-                let proof = std::fs::read_to_string(&path).unwrap();
-                proof
-            } else {
-                let compressed_pie = compress_pie(layout_pie).await.unwrap();
-                let atlantic_query_id = client
-                    .submit_proof_generation(
-                        compressed_pie,
-                        "recursive_with_poseidon".to_string(),
-                        format!("layout_{}", new_snos_proof.block_number),
-                    )
-                    .await
-                    .unwrap();
-
-                info!(
-                    "Atlantic layout bridge proof generation submitted for block #{}: {}",
-                    new_snos_proof.block_number, atlantic_query_id
-                );
-
-                // Wait for bridge layout proof to be done
-                loop {
-                    // TODO: sleep with graceful shutdown
-                    tokio::time::sleep(PROOF_STATUS_POLL_INTERVAL).await;
-
-                    // TODO: error handling
-                    if let Ok(jobs) = client.get_query_jobs(&atlantic_query_id).await {
-                        if let Some(proof_generation_job) = jobs
-                            .iter()
-                            .find(|job| job.job_name == PROOF_GENERATION_JOB_NAME)
-                        {
-                            match proof_generation_job.status {
-                                AtlanticJobStatus::Completed => break,
-                                AtlanticJobStatus::Failed => {
-                                    // TODO: error handling
-                                    panic!("Atlantic proof generation {} failed", atlantic_query_id);
-                                }
-                                AtlanticJobStatus::InProgress => {}
-                            }
-                        }
-                    }
-                }
-
-                debug!(
-                    "Atlantic layout bridge proof generation finished for query: {}",
-                    atlantic_query_id
-                );
-
-                client.get_proof(&atlantic_query_id).await.unwrap()
-            };
-
-            // TODO: error handling
-            let verifier_proof: StarkProof =
-                swiftness::parse(layout_proof).unwrap().transform_to();
-
-            info!("Proof generated for block #{}", new_snos_proof.block_number);
-
-            let new_proof = RecursiveProof {
-                block_number: new_snos_proof.block_number,
-                snos_output: calculate_output(&parsed_snos_proof),
-                layout_bridge_proof: verifier_proof,
-            };
->>>>>>> e85d344f
 
             tokio::select! {
                 _ = finish_handle.shutdown_requested() => break,
