use std::{borrow::Cow, sync::Arc, time::Duration};

use anyhow::Result;
use log::{debug, info};
use swiftness::TransformTo;
use swiftness_stark::types::StarkProof;
use tokio::sync::{
    mpsc::{Receiver, Sender},
    Mutex,
};

use crate::{
    prover::{
        atlantic::{
            client::{AtlanticClient, AtlanticJobStatus},
            snos::compress_pie,
            PROOF_GENERATION_JOB_NAME,
        },
        LayoutBridgeTraceGenerator, Prover, ProverBuilder, RecursiveProof, SnosProof,
    },
    service::{Daemon, FinishHandle, ShutdownHandle},
    storage::{PersistantStorage, Step},
    utils::calculate_output,
};

const PROOF_STATUS_POLL_INTERVAL: Duration = Duration::from_secs(10);
const WORKER_COUNT: usize = 10;
/// Prover implementation as a client to the hosted [Atlantic Prover](https://atlanticprover.com/)
/// service.
#[derive(Debug)]
pub struct AtlanticLayoutBridgeProver<T, DB> {
    client: AtlanticClient,
    layout_bridge: Cow<'static, [u8]>,
    statement_channel: Receiver<SnosProof<String>>,
    proof_channel: Sender<RecursiveProof>,
    finish_handle: FinishHandle,
    trace_generator: T,
    db: DB,
}

#[derive(Debug)]
pub struct AtlanticLayoutBridgeProverBuilder<T, DB> {
    api_key: String,
    layout_bridge: Cow<'static, [u8]>,
    statement_channel: Option<Receiver<SnosProof<String>>>,
    proof_channel: Option<Sender<RecursiveProof>>,
    trace_generator: T,
    db: DB,
}

impl<T, DB> AtlanticLayoutBridgeProver<T, DB>
where
    T: LayoutBridgeTraceGenerator<DB> + Send + Sync + Clone + 'static,
    DB: PersistantStorage + Send + Sync + Clone + 'static,
{
    async fn worker(
        task_rx: Arc<Mutex<Receiver<SnosProof<String>>>>,
        task_tx: Sender<RecursiveProof>,
        client: AtlanticClient,
        layout_bridge: Cow<'static, [u8]>,
        trace_generator: T,
        finish_handle: FinishHandle,
        db: DB,
    ) where
        T: LayoutBridgeTraceGenerator<DB> + Send + Sync + 'static,
        DB: PersistantStorage + Send + Sync + 'static,
    {
        loop {
            let new_snos_proof = if let Some(new_block) = task_rx.lock().await.recv().await {
                new_block
            } else {
                break;
            };
            debug!(
                "Receive raw SNOS proof for block #{}",
                new_snos_proof.block_number
            );
            let parsed_snos_proof: StarkProof = swiftness::parse(&new_snos_proof.proof)
                .unwrap()
                .transform_to();
<<<<<<< HEAD
            // Hacky way to wrap proof due to the lack of serialization support for the parsed type4
            // TODO: patch `swiftness` and fix this
            let input = format!("{{\n\t\"proof\": {}\n}}", new_snos_proof.proof);

            // This call fails a lot.
            let layout_bridge_pie = {
                let mut attempts = 0;
                const MAX_ATTEMPTS: u32 = 3;

                loop {
                    match trace_generator
                        .generate_trace(layout_bridge.clone().to_vec(), input.clone().into_bytes())
                        .await
                    {
                        Ok(pie) => break pie,
                        Err(e) => {
                            attempts += 1;
                            if attempts >= MAX_ATTEMPTS {
                                panic!("Failed to generate trace after {} attempts: {}", MAX_ATTEMPTS, e);
                            }
                            debug!("Trace generation attempt {} failed: {}. Retrying...", attempts, e);
                            tokio::time::sleep(Duration::from_secs(1)).await;
                        }
                    }
=======

            let block_number_u32 = new_snos_proof.block_number.try_into().unwrap();

            match db
                .get_proof(block_number_u32, crate::storage::Step::Bridge)
                .await
            {
                Ok(proof) => {
                    info!(
                        "Proof already generated for block #{}",
                        new_snos_proof.block_number
                    );
                    let verifier_proof = String::from_utf8(proof).unwrap();
                    let verifier_proof: StarkProof =
                        swiftness::parse(verifier_proof).unwrap().transform_to();

                    info!("Proof generated for block #{}", new_snos_proof.block_number);

                    let new_proof = RecursiveProof {
                        block_number: new_snos_proof.block_number,
                        snos_output: calculate_output(&parsed_snos_proof),
                        layout_bridge_proof: verifier_proof,
                    };
                    task_tx.send(new_proof).await.unwrap();
                    continue;
                }
                Err(_) => {
                    info!(
                        "Proof not generated for block #{}",
                        new_snos_proof.block_number
                    );
                }
            }
            match db
                .get_query_id(block_number_u32, crate::storage::Query::BridgeProof)
                .await
            {
                Ok(atlantic_query_id) => {
                    info!(
                        "Proof generation already submitted for block #{}",
                        new_snos_proof.block_number
                    );
                    Self::wait_for_proof(
                        client.clone(),
                        atlantic_query_id.clone(),
                        finish_handle.clone(),
                    )
                    .await;
                    debug!(
                        "Atlantic layout bridge proof generation finished for query: {}",
                        atlantic_query_id
                    );
                    let new_proof = Self::get_proof(
                        client.clone(),
                        db.clone(),
                        atlantic_query_id,
                        block_number_u32,
                        parsed_snos_proof,
                    )
                    .await;
                    task_tx.send(new_proof).await.unwrap();
                    continue;
                }
                Err(_) => {
                    info!(
                        "Proof generation not submitted for block #{}",
                        new_snos_proof.block_number
                    );
                }
            }
            let compressed_pie = match db.get_pie(block_number_u32, Step::Bridge).await {
                Ok(pie) => pie,
                Err(_) => {
                    let input = format!("{{\n\t\"proof\": {}\n}}", new_snos_proof.proof);
                    //trace gen Trait executed here.
                    let layout_bridge_pie = trace_generator
                        .generate_trace(
                            layout_bridge.clone().to_vec(),
                            block_number_u32,
                            input.into_bytes(),
                            db.clone(),
                        )
                        .await
                        .unwrap();

                    let compressed_pie = compress_pie(layout_bridge_pie).await.unwrap();
                    db.add_pie(block_number_u32, compressed_pie.clone(), Step::Bridge)
                        .await
                        .unwrap();
                    compressed_pie
>>>>>>> ba018bcf
                }
            };

            // Hacky way to wrap proof due to the lack of serialization support for the parsed type4
            // TODO: patch `swiftness` and fix this
            let atlantic_query_id = client
                .submit_proof_generation(
                    compressed_pie,
                    "recursive_with_poseidon".to_string(),
                    format!("layout-{}", new_snos_proof.block_number),
                )
                .await
                .unwrap();
            db.add_query_id(
                new_snos_proof.block_number.try_into().unwrap(),
                atlantic_query_id.clone(),
                crate::storage::Query::BridgeProof,
            )
            .await
            .unwrap();
            info!(
                "Atlantic layout bridge proof generation submitted for block #{}: {}",
                new_snos_proof.block_number, atlantic_query_id
            );

            // Wait for bridge layout proof to be done
            Self::wait_for_proof(
                client.clone(),
                atlantic_query_id.clone(),
                finish_handle.clone(),
            )
            .await;

            debug!(
                "Atlantic layout bridge proof generation finished for query: {}",
                atlantic_query_id
            );
            let new_proof = Self::get_proof(
                client.clone(),
                db.clone(),
                atlantic_query_id,
                block_number_u32,
                parsed_snos_proof,
            )
            .await;

            tokio::select! {
                _ = finish_handle.shutdown_requested() => break,
                _ = task_tx.send(new_proof) => {},
            }
        }
    }
    async fn run(self) {
        let mut workers = Vec::new();
        let task_rx = Arc::new(Mutex::new(self.statement_channel));
        for _ in 0..WORKER_COUNT {
            let worker_task_rx = task_rx.clone();
            let task_tx = self.proof_channel.clone();
            let client = self.client.clone();
            let layout_bridge = self.layout_bridge.clone();
            let trace_generator = self.trace_generator.clone();
            let finish_handle = self.finish_handle.clone();
            workers.push(tokio::spawn(Self::worker(
                worker_task_rx,
                task_tx,
                client,
                layout_bridge,
                trace_generator,
                finish_handle,
                self.db.clone(),
            )));
        }
        futures_util::future::join_all(workers).await;

        debug!("Graceful shutdown finished");
        self.finish_handle.finish();
    }
    async fn wait_for_proof(
        client: AtlanticClient,
        atlantic_query_id: String,
        finish_handle: FinishHandle,
    ) {
        loop {
            // TODO: sleep with graceful shutdown
            tokio::time::sleep(PROOF_STATUS_POLL_INTERVAL).await;
            if finish_handle.is_shutdown_requested() {
                break;
            }
            // TODO: error handling
            if let Ok(jobs) = client.get_query_jobs(&atlantic_query_id).await {
                if let Some(proof_generation_job) = jobs
                    .iter()
                    .find(|job| job.job_name == PROOF_GENERATION_JOB_NAME)
                {
                    match proof_generation_job.status {
                        AtlanticJobStatus::Completed => break,
                        AtlanticJobStatus::Failed => {
                            // TODO: error handling
                            panic!("Atlantic proof generation {} failed", atlantic_query_id);
                        }
                        AtlanticJobStatus::InProgress => {}
                    }
                }
            }
        }
    }
    async fn get_proof(
        client: AtlanticClient,
        db: DB,
        atlantic_query_id: String,
        block_number: u32,
        parsed_snos_proof: StarkProof,
    ) -> RecursiveProof {
        let verifier_proof = client.get_proof(&atlantic_query_id).await.unwrap();
        db.add_proof(
            block_number,
            verifier_proof.as_bytes().to_vec(),
            crate::storage::Step::Bridge,
        )
        .await
        .unwrap();
        // TODO: error handling
        let verifier_proof: StarkProof = swiftness::parse(verifier_proof).unwrap().transform_to();

        info!("Proof generated for block #{}", block_number);

        RecursiveProof {
            block_number: block_number as u64,
            snos_output: calculate_output(&parsed_snos_proof),
            layout_bridge_proof: verifier_proof,
        }
    }
}

impl<T, DB> AtlanticLayoutBridgeProverBuilder<T, DB> {
    pub fn new<P>(api_key: String, layout_bridge: P, trace_generator: T, db: DB) -> Self
    where
        P: Into<Cow<'static, [u8]>>,
        T: LayoutBridgeTraceGenerator<DB> + Send + Sync + 'static,
        DB: PersistantStorage + Send + Sync + Clone + 'static,
    {
        Self {
            api_key,
            layout_bridge: layout_bridge.into(),
            statement_channel: None,
            proof_channel: None,
            trace_generator,
            db,
        }
    }
}

impl<T, DB> ProverBuilder for AtlanticLayoutBridgeProverBuilder<T, DB>
where
    T: LayoutBridgeTraceGenerator<DB> + Send + Sync + Clone + 'static,
    DB: PersistantStorage + Send + Sync + Clone + 'static,
{
    type Prover = AtlanticLayoutBridgeProver<T, DB>;

    fn build(self) -> Result<Self::Prover> {
        Ok(AtlanticLayoutBridgeProver {
            client: AtlanticClient::new(self.api_key),
            layout_bridge: self.layout_bridge,
            statement_channel: self
                .statement_channel
                .ok_or_else(|| anyhow::anyhow!("`statement_channel` not set"))?,
            proof_channel: self
                .proof_channel
                .ok_or_else(|| anyhow::anyhow!("`proof_channel` not set"))?,
            finish_handle: FinishHandle::new(),
            trace_generator: self.trace_generator,
            db: self.db,
        })
    }

    fn statement_channel(mut self, statement_channel: Receiver<SnosProof<String>>) -> Self {
        self.statement_channel = Some(statement_channel);
        self
    }

    fn proof_channel(mut self, proof_channel: Sender<RecursiveProof>) -> Self {
        self.proof_channel = Some(proof_channel);
        self
    }
}

impl<T, DB> Prover for AtlanticLayoutBridgeProver<T, DB>
where
    T: LayoutBridgeTraceGenerator<DB> + Send + Clone + Sync + 'static,
    DB: PersistantStorage + Send + Sync + Clone + 'static,
{
    type Statement = SnosProof<String>;
    type Proof = RecursiveProof;
}

impl<T, DB> Daemon for AtlanticLayoutBridgeProver<T, DB>
where
    T: LayoutBridgeTraceGenerator<DB> + Send + Clone + Sync + 'static,
    DB: PersistantStorage + Send + Sync + Clone + 'static,
{
    fn shutdown_handle(&self) -> ShutdownHandle {
        self.finish_handle.shutdown_handle()
    }

    fn start(self) {
        tokio::spawn(self.run());
    }
}<|MERGE_RESOLUTION|>--- conflicted
+++ resolved
@@ -78,32 +78,6 @@
             let parsed_snos_proof: StarkProof = swiftness::parse(&new_snos_proof.proof)
                 .unwrap()
                 .transform_to();
-<<<<<<< HEAD
-            // Hacky way to wrap proof due to the lack of serialization support for the parsed type4
-            // TODO: patch `swiftness` and fix this
-            let input = format!("{{\n\t\"proof\": {}\n}}", new_snos_proof.proof);
-
-            // This call fails a lot.
-            let layout_bridge_pie = {
-                let mut attempts = 0;
-                const MAX_ATTEMPTS: u32 = 3;
-
-                loop {
-                    match trace_generator
-                        .generate_trace(layout_bridge.clone().to_vec(), input.clone().into_bytes())
-                        .await
-                    {
-                        Ok(pie) => break pie,
-                        Err(e) => {
-                            attempts += 1;
-                            if attempts >= MAX_ATTEMPTS {
-                                panic!("Failed to generate trace after {} attempts: {}", MAX_ATTEMPTS, e);
-                            }
-                            debug!("Trace generation attempt {} failed: {}. Retrying...", attempts, e);
-                            tokio::time::sleep(Duration::from_secs(1)).await;
-                        }
-                    }
-=======
 
             let block_number_u32 = new_snos_proof.block_number.try_into().unwrap();
 
@@ -177,7 +151,34 @@
             let compressed_pie = match db.get_pie(block_number_u32, Step::Bridge).await {
                 Ok(pie) => pie,
                 Err(_) => {
+                    // Hacky way to wrap proof due to the lack of serialization support for the parsed type4
+                    // TODO: patch `swiftness` and fix this
                     let input = format!("{{\n\t\"proof\": {}\n}}", new_snos_proof.proof);
+
+                    // This call fails a lot on atlantic.
+                    let layout_bridge_pie = {
+                        let mut attempts = 0;
+                        const MAX_ATTEMPTS: u32 = 3;
+
+                        loop {
+                            match trace_generator
+                                .generate_trace(layout_bridge.clone().to_vec(), block_number_u32, input.clone().into_bytes(), db.clone())
+                                .await
+                            {
+                                Ok(pie) => break pie,
+                                Err(e) => {
+                                    attempts += 1;
+                                    if attempts >= MAX_ATTEMPTS {
+                                        panic!("Failed to generate trace after {} attempts: {}", MAX_ATTEMPTS, e);
+                                    }
+                                    debug!("Trace generation attempt {} failed: {}. Retrying...", attempts, e);
+                                    tokio::time::sleep(Duration::from_secs(1)).await;
+                                }
+                            }
+                        }
+                    };
+
+                    /*
                     //trace gen Trait executed here.
                     let layout_bridge_pie = trace_generator
                         .generate_trace(
@@ -188,18 +189,16 @@
                         )
                         .await
                         .unwrap();
+                    */
 
                     let compressed_pie = compress_pie(layout_bridge_pie).await.unwrap();
                     db.add_pie(block_number_u32, compressed_pie.clone(), Step::Bridge)
                         .await
                         .unwrap();
                     compressed_pie
->>>>>>> ba018bcf
                 }
             };
 
-            // Hacky way to wrap proof due to the lack of serialization support for the parsed type4
-            // TODO: patch `swiftness` and fix this
             let atlantic_query_id = client
                 .submit_proof_generation(
                     compressed_pie,
